"""WebGL-based Gaussian splat rendering. This is still under developmentt."""

from __future__ import annotations

import colorsys
import random
import copy

import time
from pathlib import Path
from typing import TypedDict

import numpy as np
import numpy.typing as npt
import tyro
from plyfile import PlyData
from PIL import Image

import viser
from viser import transforms as tf


class SplatFile(TypedDict):
    """Data loaded from an antimatter15-style splat file."""

    centers: npt.NDArray[np.floating]
    """(N, 3)."""
    rgbs: npt.NDArray[np.floating]
    """(N, 3). Range [0, 1]."""
    opacities: npt.NDArray[np.floating]
    """(N, 1). Range [0, 1]."""
    covariances: npt.NDArray[np.floating]
    """(N, 3, 3)."""

def point_to_polyline_distance(points, polyline):
    """
    Compute minimum distance from each point to a polyline (sequence of line segments).
    
    points: (N, 2) array of points
    polyline: (M, 2) array of polyline vertices
    
    Returns:
        min_dists: (N,) array of minimum distances
    """
    min_dists = np.full(points.shape[0], np.inf)
    
    for i in range(len(polyline) - 1):
        p1 = polyline[i]
        p2 = polyline[i + 1]
        seg = p2 - p1
        
        v = points - p1  # vectors from p1 to points
        seg_len_sq = np.sum(seg ** 2)
        seg_unit = seg / np.sqrt(seg_len_sq + 1e-8)
        
        # project points onto the line, clamp to segment
        t = np.clip(np.sum(v * seg_unit, axis=1) / (np.sqrt(seg_len_sq) + 1e-8), 0, np.sqrt(seg_len_sq))
        proj = p1 + np.outer(t / (np.sqrt(seg_len_sq) + 1e-8), seg)
        
        dists = np.linalg.norm(points - proj, axis=1)
        min_dists = np.minimum(min_dists, dists)
    
    return min_dists

<<<<<<< HEAD
def update_gaussian_splats(server, gs_handle, splat_data):
    """
    Updates the Gaussian splats in the scene with the given splat data.

    Args:
        server: The Viser server instance.
        gs_handle: The current Gaussian splats handle.
        splat_data: The updated splat data dictionary containing centers, rgbs, opacities, and covariances.
    """
    # Remove the existing Gaussian splats
    gs_handle.remove()

    # Add the updated Gaussian splats to the scene
    gs_handle = server.scene.add_gaussian_splats(
        f"/0/gaussian_splats",
        centers=splat_data["centers"],
        rgbs=splat_data["rgbs"],
        opacities=splat_data["opacities"],
        covariances=splat_data["covariances"],
    )
    return gs_handle
=======
>>>>>>> 27715916

def load_splat_file(splat_path: Path, center: bool = False) -> SplatFile:
    """Load an antimatter15-style splat file."""
    start_time = time.time()
    splat_buffer = splat_path.read_bytes()
    bytes_per_gaussian = (
        # Each Gaussian is serialized as:
        # - position (vec3, float32)
        3 * 4
        # - xyz (vec3, float32)
        + 3 * 4
        # - rgba (vec4, uint8)
        + 4
        # - ijkl (vec4, uint8), where 0 => -1, 255 => 1.
        + 4
    )
    assert len(splat_buffer) % bytes_per_gaussian == 0
    num_gaussians = len(splat_buffer) // bytes_per_gaussian

    # Reinterpret cast to dtypes that we want to extract.
    splat_uint8 = np.frombuffer(splat_buffer, dtype=np.uint8).reshape(
        (num_gaussians, bytes_per_gaussian)
    )
    scales = splat_uint8[:, 12:24].copy().view(np.float32)
    wxyzs = splat_uint8[:, 28:32] / 255.0 * 2.0 - 1.0
    Rs = tf.SO3(wxyzs).as_matrix()
    covariances = np.einsum(
        "nij,njk,nlk->nil", Rs, np.eye(3)[None, :, :] * scales[:, None, :] ** 2, Rs
    )
    centers = splat_uint8[:, 0:12].copy().view(np.float32)
    if center:
        centers -= np.mean(centers, axis=0, keepdims=True)
    print(
        f"Splat file with {num_gaussians=} loaded in {time.time() - start_time} seconds"
    )
    return {
        "centers": centers,
        # Colors should have shape (N, 3).
        "rgbs": splat_uint8[:, 24:27] / 255.0,
        "opacities": splat_uint8[:, 27:28] / 255.0,
        # Covariances should have shape (N, 3, 3).
        "covariances": covariances,
    }


def load_ply_file(ply_file_path: Path, center: bool = False) -> SplatFile:
    """Load Gaussians stored in a PLY file."""
    start_time = time.time()

    SH_C0 = 0.28209479177387814

    plydata = PlyData.read(ply_file_path)
    v = plydata["vertex"]
    positions = np.stack([v["x"], v["y"], v["z"]], axis=-1)
    scales = np.exp(np.stack([v["scale_0"], v["scale_1"], v["scale_2"]], axis=-1))
    wxyzs = np.stack([v["rot_0"], v["rot_1"], v["rot_2"], v["rot_3"]], axis=1)
    colors = 0.5 + SH_C0 * np.stack([v["f_dc_0"], v["f_dc_1"], v["f_dc_2"]], axis=1)
    opacities = 1.0 / (1.0 + np.exp(-v["opacity"][:, None]))

    Rs = tf.SO3(wxyzs).as_matrix()
    covariances = np.einsum(
        "nij,njk,nlk->nil", Rs, np.eye(3)[None, :, :] * scales[:, None, :] ** 2, Rs
    )
    if center:
        positions -= np.mean(positions, axis=0, keepdims=True)

    num_gaussians = len(v)
    print(
        f"PLY file with {num_gaussians=} loaded in {time.time() - start_time} seconds"
    )
    return {
        "centers": positions,
        "rgbs": colors,
        "opacities": opacities,
        "covariances": covariances,
    }


def main(splat_paths: tuple[Path, ...] = ()) -> None:
    server = viser.ViserServer()
    server.gui.configure_theme(dark_mode=False)
    gui_reset_up = server.gui.add_button(
        "Reset up direction",
        hint="Set the camera control 'up' direction to the current camera's 'up'.",
    )

    @gui_reset_up.on_click
    def _() -> None:
        client = event.client
        assert client is not None
        client.camera.up_direction = tf.SO3(client.camera.wxyz) @ np.array(
            [0.0, -1.0, 0.0]
        )

    if not splat_paths:
        print("Red splat loaded...")
        scale = 0.1
        splat_data: SplatFile = {
            "centers": np.array([[0.0, 0.0, 0.0]], dtype=np.float32),
            "rgbs": np.array([[1.0, 0.0, 0.0]], dtype=np.float32),
            "opacities": np.array([[1.0]], dtype=np.float32),
            "covariances": np.array([np.eye(3, dtype=np.float32) * scale**2], dtype=np.float32),
        }
        for rgb in splat_data["rgbs"]:
            print(rgb)  # This will print something like [1. 0. 0.]
        server.scene.add_transform_controls(f"/0")
        gs_handle = server.scene.add_gaussian_splats(
            f"/0/gaussian_splats",
            centers=splat_data["centers"],
            rgbs=splat_data["rgbs"],
            opacities=splat_data["opacities"],
            covariances=splat_data["covariances"],
        )

        remove_button = server.gui.add_button(f"Remove splat object 0")

        @remove_button.on_click
        def _(_, gs_handle=gs_handle, remove_button=remove_button) -> None:
            gs_handle.remove()
            remove_button.remove()

        paint_all_button_handle = server.gui.add_button("Paint all splats", icon=viser.Icon.PAINT)
        @paint_all_button_handle.on_click
        def _(_, gs_handle=gs_handle):
            print("Print all pressed!")
            for rgb in splat_data["rgbs"]:
                splat_data["rgbs"][:] = np.array([1.0, 0.0, 1.0])
            for rgb in splat_data["rgbs"]:
                print(rgb)  # This will print something like [1. 0. 0.]
            
            gs_handle.remove()
            gs_handle = server.scene.add_gaussian_splats(
                f"/0/gaussian_splats",
                centers=splat_data["centers"],
                rgbs=splat_data["rgbs"],
                opacities=splat_data["opacities"],
                covariances=splat_data["covariances"],
            )
        paint_selection_button_handle = server.gui.add_button("Paint selection", icon=viser.Icon.PAINT)
        @paint_selection_button_handle.on_click
        def _(_, gs_handle=gs_handle):
            paint_selection_button_handle.disabled = True

            @server.scene.on_pointer_event(event_type="rect-select")
            def _(message: viser.ScenePointerEvent, gs_handle=gs_handle) -> None:
                server.scene.remove_pointer_callback()

                camera = message.client.camera

                # Transform splat centers into the camera frame
                R_camera_world = tf.SE3.from_rotation_and_translation(
                    tf.SO3(camera.wxyz), camera.position
                ).inverse()
                centers_camera_frame = (
                    R_camera_world.as_matrix()
                    @ np.hstack([splat_data["centers"], np.ones((splat_data["centers"].shape[0], 1))]).T
                ).T[:, :3]

                # Project the centers onto the image plane
                fov, aspect = camera.fov, camera.aspect
                centers_proj = centers_camera_frame[:, :2] / centers_camera_frame[:, 2].reshape(-1, 1)
                centers_proj /= np.tan(fov / 2)
                centers_proj[:, 0] /= aspect

                # Normalize to [0, 1] range
                centers_proj = (1 + centers_proj) / 2

                # Check which centers are inside the selected rectangle
                (x0, y0), (x1, y1) = message.screen_pos
                mask = (
                    (centers_proj[:, 0] >= x0) & (centers_proj[:, 0] <= x1) &
                    (centers_proj[:, 1] >= y0) & (centers_proj[:, 1] <= y1)
                )

                # Update the colors of the selected splats
                splat_data["rgbs"][mask] = np.array([0.5, 0.0, 0.7])  # Example color: purple

                # Re-render the splats with updated colors
                gs_handle.remove()
                gs_handle = server.scene.add_gaussian_splats(
                    f"/0/gaussian_splats",
                    centers=splat_data["centers"],
                    rgbs=splat_data["rgbs"],
                    opacities=splat_data["opacities"],
                    covariances=splat_data["covariances"],
                )
                

            @server.scene.on_pointer_callback_removed
            def _():
                paint_selection_button_handle.disabled = False

    for i, splat_path in enumerate(splat_paths):
        if splat_path.suffix == ".splat":
            splat_data = load_splat_file(splat_path, center=True)
        elif splat_path.suffix == ".ply":
            splat_data = load_ply_file(splat_path, center=True)
        else:
            raise SystemExit("Please provide a filepath to a .splat or .ply file.")
        
        # keep original splat data to reset back to
        original_splat_data = copy.deepcopy(splat_data)

        # server.scene.add_transform_controls(f"/{i}")
        gs_handle = server.scene.add_gaussian_splats(
            f"/{i}/gaussian_splats",
            centers=splat_data["centers"],
            rgbs=splat_data["rgbs"],
            opacities=splat_data["opacities"],
            covariances=splat_data["covariances"],
        )
        
        reset_scene_color_button_handle = server.gui.add_button("Reset scene colors", icon=viser.Icon.RESTORE)
        @reset_scene_color_button_handle.on_click
        def _(_, gs_handle=gs_handle):
            gs_handle.remove()

            splat_data["centers"] = original_splat_data["centers"].copy()
            splat_data["covariances"] = original_splat_data["covariances"].copy()
            splat_data["opacities"] = original_splat_data["opacities"].copy()
            splat_data["rgbs"] = original_splat_data["rgbs"].copy()

            gs_handle = server.scene.add_gaussian_splats(
                    f"/0/gaussian_splats",
                    centers=original_splat_data["centers"],
                    rgbs=original_splat_data["rgbs"],
                    opacities=original_splat_data["opacities"],
                    covariances=original_splat_data["covariances"],
                )

        rgba_button_handle = server.gui.add_rgba("Color picker", (0, 255, 255, 255))
        depth_slider_handle = server.gui.add_slider("Max paint depth", 0.0, 5.0, 0.05, 3.0)
        opacity_slider_handle = server.gui.add_slider("Opacity threshold", 0.0, 1.0, 0.1, 0.8)

        # RECTANGLE SELECT
        paint_selection_button_handle = server.gui.add_button("Paint selection", icon=viser.Icon.PAINT)
        @paint_selection_button_handle.on_click
        def _(_, gs_handle=gs_handle, rgb_button_handle=rgba_button_handle, depth_slider_handle=depth_slider_handle, opacity_slider_handle=opacity_slider_handle):
            paint_selection_button_handle.disabled = True

            @server.scene.on_pointer_event(event_type="rect-select")
            def _(message: viser.ScenePointerEvent, gs_handle=gs_handle, rgb_button_handle=rgb_button_handle, depth_slider_handle=depth_slider_handle, opacity_slider_handle=opacity_slider_handle) -> None:
                server.scene.remove_pointer_callback()

                camera = message.client.camera

                # max range for slider
                depth_range = depth_slider_handle.value

                # opacity threshold assignment
                opacity_threshold = opacity_slider_handle.value
                
                # Code modified from 20_scene_pointer.py
                R_camera_world = tf.SE3.from_rotation_and_translation(
                    tf.SO3(camera.wxyz), camera.position
                ).inverse()
                centers_camera_frame = (
                    R_camera_world.as_matrix()
                    @ np.hstack([splat_data["centers"], np.ones((splat_data["centers"].shape[0], 1))]).T
                ).T[:, :3]

                # Project the centers onto the image plane
                fov, aspect = camera.fov, camera.aspect
                centers_proj = centers_camera_frame[:, :2] / centers_camera_frame[:, 2].reshape(-1, 1)
                centers_proj /= np.tan(fov / 2)
                centers_proj[:, 0] /= aspect

                # Normalize to [0, 1] range
                centers_proj = (1 + centers_proj) / 2

                # create a plane perpendicular to the camera vector
                # get camera position
                v_position = camera.position
                # get camera rotation vector
                forward_camera = np.array([0, 0, -1])
                forward_world = R_camera_world.rotation().apply(forward_camera)

                centers_h = np.hstack([splat_data["centers"], np.ones((splat_data["centers"].shape[0], 1))])

                # Transform centers to camera frame
                centers_camera = (R_camera_world.as_matrix() @ centers_h.T).T[:, :3]  # (N, 3)

                # Select only those with positive z (in front of the camera)
                camera_front_mask = centers_camera[:, 2] > 0

                # Check which centers are inside the selected rectangle
                (x0, y0), (x1, y1) = message.screen_pos
                first_hit_depth = min(center for index, center in enumerate(centers_camera[:, 2]) if ((splat_data["opacities"][index] >= opacity_threshold) and (center > 0)))
                print("First hit depth is {0}".format(first_hit_depth))
                camera_front_mask = (centers_camera[:, 2] > 0) & (centers_camera[:, 2] <= (first_hit_depth + depth_range))
                mask = (
                    (centers_proj[:, 0] >= x0) & (centers_proj[:, 0] <= x1) &
                    (centers_proj[:, 1] >= y0) & (centers_proj[:, 1] <= y1) & 
                    camera_front_mask & (splat_data["opacities"][:, 0] >= opacity_threshold)
                )   

                # Update colors of select splats
                r = rgb_button_handle.value[0] / 255.0
                g = rgb_button_handle.value[1] / 255.0
                b = rgb_button_handle.value[2] / 255.0
                splat_data["rgbs"][mask] = np.array([r, g, b]) # Paint

                # Update splat by remove and creating new scene with updated colors
                gs_handle = update_gaussian_splats(server, gs_handle, splat_data)
                

            @server.scene.on_pointer_callback_removed
            def _():
                paint_selection_button_handle.disabled = False
        
        @server.scene.on_pointer_callback_removed
        def _():
                paint_selection_button_handle.disabled = False
        brush_paint_button_handle = server.gui.add_button(
        "Brush paint", 
        icon=viser.Icon.PAINT,
        hint="Paint with a brush tool"
    )

        @brush_paint_button_handle.on_click
        def _(_, gs_handle=gs_handle, rgb_button_handle=rgba_button_handle, depth_slider_handle=depth_slider_handle, opacity_slider_handle=opacity_slider_handle):
            brush_paint_button_handle.disabled = True
            
            @server.scene.on_pointer_event(event_type="brush")
            def _(message: viser.ScenePointerEvent, gs_handle=gs_handle, rgb_button_handle=rgb_button_handle, depth_slider_handle=depth_slider_handle, opacity_slider_handle=opacity_slider_handle) -> None:
                server.scene.remove_pointer_callback()
                camera = message.client.camera

                brush_size = 30
                
                # max range for slider
                depth_range = depth_slider_handle.value

                # opacity threshold assignment
                opacity_threshold = opacity_slider_handle.value

                # Transform centers to camera space
                R_camera_world = tf.SE3.from_rotation_and_translation(
                    tf.SO3(camera.wxyz), camera.position
                ).inverse()
                centers_camera_frame = (
                    R_camera_world.as_matrix()
                    @ np.hstack([splat_data["centers"], np.ones((splat_data["centers"].shape[0], 1))]).T
                ).T[:, :3]

                # Only consider points in front of camera
                in_front = centers_camera_frame[:, 2] < 0

                # Project the centers onto the image plane
                fov, aspect = camera.fov, camera.aspect
                centers_proj = centers_camera_frame[:, :2] / centers_camera_frame[:, 2].reshape(-1, 1)
                centers_proj /= np.tan(fov / 2)
                centers_proj[:, 0] /= aspect

                # Normalize to [0, 1] range (origin at bottom-left)
                centers_proj = (1 + centers_proj) / 2

                # Convert brush size from pixels to normalized coordinates
                brush_size_norm = brush_size / 1000.0
                radius = brush_size_norm / 2.0

                # Get brush points
                brush_points = np.array(message.screen_pos)  # (M, 2) array

                first_hit_depth = min(center for index, center in enumerate(centers_camera_frame[:, 2]) if ((splat_data["opacities"][index] >= opacity_threshold) and (center > 0)))

                # Transform centers to camera frame again (for front mask)
                centers_h = np.hstack([splat_data["centers"], np.ones((splat_data["centers"].shape[0], 1))])
                centers_camera = (R_camera_world.as_matrix() @ centers_h.T).T[:, :3]
                camera_front_mask = (centers_camera[:, 2] > 0) & (centers_camera[:, 2] <= depth_range)

                # Compute polyline distance
                min_dists = point_to_polyline_distance(centers_proj, brush_points)
                affected = min_dists <= radius

                # Combine with camera mask
                ported_mask = affected & camera_front_mask

                # custom color slider values
                r = rgb_button_handle.value[0] / 255.0
                g = rgb_button_handle.value[1] / 255.0
                b = rgb_button_handle.value[2] / 255.0

                # Update colors of affected splats
                splat_data["rgbs"][ported_mask] = np.array([r, g, b])  # magenta

                # Update visualization
                gs_handle = update_gaussian_splats(server, gs_handle, splat_data)


            @server.scene.on_pointer_callback_removed
            def _():
                brush_paint_button_handle.disabled = False

        global uploaded_image_array
        global uploaded_image_handle
        # Global/shared variables
        uploaded_image_array = None
        uploaded_image_handle = None  # Keep track of the image handle

        upload_button = server.gui.add_upload_button("Upload Image", hint="Upload a JPG or PNG file")

        @upload_button.on_upload
        def _(event: viser.GuiEvent) -> None:
            global uploaded_image_array, uploaded_image_handle

            uploaded_file = upload_button.value
            file_name = uploaded_file.name

            if file_name.lower().endswith(('.jpg', '.jpeg', '.png')):
                with open(file_name, 'wb') as f:
                    f.write(uploaded_file.content)
                print(f"File '{file_name}' uploaded and saved successfully.")

                # Load and store the image as NumPy array (shape H x W x 3)
                image = Image.open(file_name).convert('RGB')
                uploaded_image_array = np.array(image)
                print(f"Image loaded with shape: {uploaded_image_array.shape}")

                # If an old image handle exists, remove it first
                if uploaded_image_handle is not None:
                    uploaded_image_handle.remove()
                    uploaded_image_handle = None

                # Add the new image and store its handle
                uploaded_image_handle = server.gui.add_image(
                    image=uploaded_image_array,
                    label="Uploaded Image",
                    format="jpeg",
                    jpeg_quality=90
                )
            else:
                print("Invalid file type. Please upload a JPG or PNG file.")

        image_selection = server.gui.add_button("Image Selection", icon=viser.Icon.PAINT)
        @image_selection.on_click
        def _(_, gs_handle=gs_handle):
            image_selection.disabled = True

            @server.scene.on_pointer_event(event_type="rect-select")
            def _(message: viser.ScenePointerEvent, gs_handle=gs_handle) -> None:
                server.scene.remove_pointer_callback()

                if uploaded_image_array is None:
                    print("No image uploaded yet.")
                    
                    return

                camera = message.client.camera

                R_camera_world = tf.SE3.from_rotation_and_translation(
                    tf.SO3(camera.wxyz), camera.position
                ).inverse()
                centers_camera_frame = (
                    R_camera_world.as_matrix()
                    @ np.hstack([splat_data["centers"], np.ones((splat_data["centers"].shape[0], 1))]).T
                ).T[:, :3]

                fov, aspect = camera.fov, camera.aspect
                centers_proj = centers_camera_frame[:, :2] / centers_camera_frame[:, 2].reshape(-1, 1)
                centers_proj /= np.tan(fov / 2)
                centers_proj[:, 0] /= aspect

                centers_proj = (1 + centers_proj) / 2

                (x0, y0), (x1, y1) = message.screen_pos
                mask = (
                    (centers_proj[:, 0] >= x0) & (centers_proj[:, 0] <= x1) &
                    (centers_proj[:, 1] >= y0) & (centers_proj[:, 1] <= y1)
                )

                # Normalize within the selection rectangle
                sel_u = (centers_proj[:, 0] - x0) / (x1 - x0 + 1e-8)  # avoid divide by zero
                sel_v = (centers_proj[:, 1] - y0) / (y1 - y0 + 1e-8)

                sel_u = np.clip(sel_u, 0, 1)
                sel_v = np.clip(sel_v, 0, 1)

                # Map to image pixel coordinates
                H, W, _ = uploaded_image_array.shape
                u = np.clip((sel_u * W).astype(int), 0, W - 1)
                v = np.clip((sel_v * H).astype(int), 0, H - 1)

                # Get RGB values from the image and normalize to [0,1]
                image_rgbs = uploaded_image_array[v, u] / 255.0

                # Update only selected splats
                splat_data["rgbs"][mask] = image_rgbs[mask]

                # Re-render the splats
                gs_handle.remove()
                gs_handle = server.scene.add_gaussian_splats(
                    f"/0/gaussian_splats",
                    centers=splat_data["centers"],
                    rgbs=splat_data["rgbs"],
                    opacities=splat_data["opacities"],
                    covariances=splat_data["covariances"],
                )

            @server.scene.on_pointer_callback_removed
            def _():
                image_selection.disabled = False



    while True:
        time.sleep(10.0)


if __name__ == "__main__":
    tyro.cli(main)<|MERGE_RESOLUTION|>--- conflicted
+++ resolved
@@ -62,31 +62,6 @@
     
     return min_dists
 
-<<<<<<< HEAD
-def update_gaussian_splats(server, gs_handle, splat_data):
-    """
-    Updates the Gaussian splats in the scene with the given splat data.
-
-    Args:
-        server: The Viser server instance.
-        gs_handle: The current Gaussian splats handle.
-        splat_data: The updated splat data dictionary containing centers, rgbs, opacities, and covariances.
-    """
-    # Remove the existing Gaussian splats
-    gs_handle.remove()
-
-    # Add the updated Gaussian splats to the scene
-    gs_handle = server.scene.add_gaussian_splats(
-        f"/0/gaussian_splats",
-        centers=splat_data["centers"],
-        rgbs=splat_data["rgbs"],
-        opacities=splat_data["opacities"],
-        covariances=splat_data["covariances"],
-    )
-    return gs_handle
-=======
->>>>>>> 27715916
-
 def load_splat_file(splat_path: Path, center: bool = False) -> SplatFile:
     """Load an antimatter15-style splat file."""
     start_time = time.time()
