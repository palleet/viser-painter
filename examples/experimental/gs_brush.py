"""WebGL-based Gaussian splat rendering. This is still under developmentt."""

from __future__ import annotations

import copy
import time
from collections import deque
from pathlib import Path
from typing import TypedDict

import numpy as np
import numpy.typing as npt
import tyro
from plyfile import PlyData
from PIL import Image

import viser
from viser import transforms as tf


class SplatFile(TypedDict):
    """Data loaded from an antimatter15-style splat file."""

    centers: npt.NDArray[np.floating]
    """(N, 3)."""
    rgbs: npt.NDArray[np.floating]
    """(N, 3). Range [0, 1]."""
    opacities: npt.NDArray[np.floating]
    """(N, 1). Range [0, 1]."""
    covariances: npt.NDArray[np.floating]
    """(N, 3, 3)."""

def point_to_polyline_distance(points, polyline):
    """
    Compute minimum distance from each point to a polyline (sequence of line segments).
    
    points: (N, 2) array of points
    polyline: (M, 2) array of polyline vertices
    
    Returns:
        min_dists: (N,) array of minimum distances
    """
    min_dists = np.full(points.shape[0], np.inf)
    
    for i in range(len(polyline) - 1):
        p1 = polyline[i]
        p2 = polyline[i + 1]
        seg = p2 - p1
        
        v = points - p1  # vectors from p1 to points
        seg_len_sq = np.sum(seg ** 2)
        seg_unit = seg / np.sqrt(seg_len_sq + 1e-8)
        
        # project points onto the line, clamp to segment
        t = np.clip(np.sum(v * seg_unit, axis=1) / (np.sqrt(seg_len_sq) + 1e-8), 0, np.sqrt(seg_len_sq))
        proj = p1 + np.outer(t / (np.sqrt(seg_len_sq) + 1e-8), seg)
        
        dists = np.linalg.norm(points - proj, axis=1)
        min_dists = np.minimum(min_dists, dists)
    
    return min_dists

def update_gaussian_splats(server, gs_handle, splat_data):
    """
    Updates the Gaussian splats in the scene with the given splat data.

    Args:
        server: The Viser server instance.
        gs_handle: The current Gaussian splats handle.
        splat_data: The updated splat data dictionary containing centers, rgbs, opacities, and covariances.
    """
    # Remove the existing Gaussian splats
    gs_handle.remove()

    # Add the updated Gaussian splats to the scene
    gs_handle = server.scene.add_gaussian_splats(
        f"/0/gaussian_splats",
        centers=splat_data["centers"],
        rgbs=splat_data["rgbs"],
        opacities=splat_data["opacities"],
        covariances=splat_data["covariances"],
    )
    return gs_handle


def load_splat_file(splat_path: Path, center: bool = False) -> SplatFile:
    """Load an antimatter15-style splat file."""
    start_time = time.time()
    splat_buffer = splat_path.read_bytes()
    bytes_per_gaussian = (
        # Each Gaussian is serialized as:
        # - position (vec3, float32)
        3 * 4
        # - xyz (vec3, float32)
        + 3 * 4
        # - rgba (vec4, uint8)
        + 4
        # - ijkl (vec4, uint8), where 0 => -1, 255 => 1.
        + 4
    )
    assert len(splat_buffer) % bytes_per_gaussian == 0
    num_gaussians = len(splat_buffer) // bytes_per_gaussian

    # Reinterpret cast to dtypes that we want to extract.
    splat_uint8 = np.frombuffer(splat_buffer, dtype=np.uint8).reshape(
        (num_gaussians, bytes_per_gaussian)
    )
    scales = splat_uint8[:, 12:24].copy().view(np.float32)
    wxyzs = splat_uint8[:, 28:32] / 255.0 * 2.0 - 1.0
    Rs = tf.SO3(wxyzs).as_matrix()
    covariances = np.einsum(
        "nij,njk,nlk->nil", Rs, np.eye(3)[None, :, :] * scales[:, None, :] ** 2, Rs
    )
    centers = splat_uint8[:, 0:12].copy().view(np.float32)
    if center:
        centers -= np.mean(centers, axis=0, keepdims=True)
    print(
        f"Splat file with {num_gaussians=} loaded in {time.time() - start_time} seconds"
    )
    return {
        "centers": centers,
        # Colors should have shape (N, 3).
        "rgbs": splat_uint8[:, 24:27] / 255.0,
        "opacities": splat_uint8[:, 27:28] / 255.0,
        # Covariances should have shape (N, 3, 3).
        "covariances": covariances,
    }


def load_ply_file(ply_file_path: Path, center: bool = False) -> SplatFile:
    """Load Gaussians stored in a PLY file."""
    start_time = time.time()

    SH_C0 = 0.28209479177387814

    plydata = PlyData.read(ply_file_path)
    v = plydata["vertex"]
    positions = np.stack([v["x"], v["y"], v["z"]], axis=-1)
    scales = np.exp(np.stack([v["scale_0"], v["scale_1"], v["scale_2"]], axis=-1))
    wxyzs = np.stack([v["rot_0"], v["rot_1"], v["rot_2"], v["rot_3"]], axis=1)
    colors = 0.5 + SH_C0 * np.stack([v["f_dc_0"], v["f_dc_1"], v["f_dc_2"]], axis=1)
    opacities = 1.0 / (1.0 + np.exp(-v["opacity"][:, None]))

    Rs = tf.SO3(wxyzs).as_matrix()
    covariances = np.einsum(
        "nij,njk,nlk->nil", Rs, np.eye(3)[None, :, :] * scales[:, None, :] ** 2, Rs
    )
    if center:
        positions -= np.mean(positions, axis=0, keepdims=True)

    num_gaussians = len(v)
    print(
        f"PLY file with {num_gaussians=} loaded in {time.time() - start_time} seconds"
    )
    return {
        "centers": positions,
        "rgbs": colors,
        "opacities": opacities,
        "covariances": covariances,
    }


def main(splat_paths: tuple[Path, ...] = ()) -> None:
    # Holds up to 10 previous states
    splat_history = deque(maxlen=10)

    server = viser.ViserServer()
    server.gui.configure_theme(dark_mode=False)

    server.gui.set_panel_label("Splat Painter")

    if not splat_paths:
        print("Red splat loaded...")
        scale = 0.1
        splat_data: SplatFile = {
            "centers": np.array([[0.0, 0.0, 0.0]], dtype=np.float32),
            "rgbs": np.array([[1.0, 0.0, 0.0]], dtype=np.float32),
            "opacities": np.array([[1.0]], dtype=np.float32),
            "covariances": np.array(
                [np.eye(3, dtype=np.float32) * scale**2], dtype=np.float32
            ),
        }
        for rgb in splat_data["rgbs"]:
            print(rgb)  # This will print something like [1. 0. 0.]
        server.scene.add_transform_controls("/0")
        gs_handle = server.scene.add_gaussian_splats(
            "/0/gaussian_splats",
            centers=splat_data["centers"],
            rgbs=splat_data["rgbs"],
            opacities=splat_data["opacities"],
            covariances=splat_data["covariances"],
        )

        remove_button = server.gui.add_button("Remove splat object 0")

        @remove_button.on_click
        def _(_, gs_handle=gs_handle, remove_button=remove_button) -> None:
            gs_handle.remove()
            remove_button.remove()

        paint_all_button_handle = server.gui.add_button(
            "Paint all splats", icon=viser.Icon.PAINT
        )

        @paint_all_button_handle.on_click
        def _(_, gs_handle=gs_handle):
            print("Print all pressed!")
            for rgb in splat_data["rgbs"]:
                splat_data["rgbs"][:] = np.array([1.0, 0.0, 1.0])
            for rgb in splat_data["rgbs"]:
                print(rgb)  # This will print something like [1. 0. 0.]

            gs_handle.remove()
            gs_handle = server.scene.add_gaussian_splats(
                "/0/gaussian_splats",
                centers=splat_data["centers"],
                rgbs=splat_data["rgbs"],
                opacities=splat_data["opacities"],
                covariances=splat_data["covariances"],
            )
<<<<<<< HEAD

        paint_selection_button_handle = server.gui.add_button(
            "Paint selection", icon=viser.Icon.PAINT
        )

=======
        paint_selection_button_handle = server.gui.add_button("Paint selection", icon=viser.Icon.PAINT)
>>>>>>> a1113beb
        @paint_selection_button_handle.on_click
        def _(_, gs_handle=gs_handle):
            paint_selection_button_handle.disabled = True

            @server.scene.on_pointer_event(event_type="rect-select")
            def _(message: viser.ScenePointerEvent, gs_handle=gs_handle) -> None:
                server.scene.remove_pointer_callback()

                camera = message.client.camera

                # Transform splat centers into the camera frame
                R_camera_world = tf.SE3.from_rotation_and_translation(
                    tf.SO3(camera.wxyz), camera.position
                ).inverse()
                centers_camera_frame = (
                    R_camera_world.as_matrix()
                    @ np.hstack(
                        [
                            splat_data["centers"],
                            np.ones((splat_data["centers"].shape[0], 1)),
                        ]
                    ).T
                ).T[:, :3]

                # Project the centers onto the image plane
                fov, aspect = camera.fov, camera.aspect
                centers_proj = centers_camera_frame[:, :2] / centers_camera_frame[
                    :, 2
                ].reshape(-1, 1)
                centers_proj /= np.tan(fov / 2)
                centers_proj[:, 0] /= aspect

                # Normalize to [0, 1] range
                centers_proj = (1 + centers_proj) / 2

                # Check which centers are inside the selected rectangle
                (x0, y0), (x1, y1) = message.screen_pos
                mask = (
                    (centers_proj[:, 0] >= x0)
                    & (centers_proj[:, 0] <= x1)
                    & (centers_proj[:, 1] >= y0)
                    & (centers_proj[:, 1] <= y1)
                )

                # Update the colors of the selected splats
                splat_data["rgbs"][mask] = np.array(
                    [0.5, 0.0, 0.7]
                )  # Example color: purple

                # Re-render the splats with updated colors
                gs_handle.remove()
                gs_handle = server.scene.add_gaussian_splats(
                    "/0/gaussian_splats",
                    centers=splat_data["centers"],
                    rgbs=splat_data["rgbs"],
                    opacities=splat_data["opacities"],
                    covariances=splat_data["covariances"],
                )

            @server.scene.on_pointer_callback_removed
            def _():
                paint_selection_button_handle.disabled = False

    for i, splat_path in enumerate(splat_paths):
        if splat_path.suffix == ".splat":
            splat_data = load_splat_file(splat_path, center=True)
        elif splat_path.suffix == ".ply":
            splat_data = load_ply_file(splat_path, center=True)
        else:
            raise SystemExit("Please provide a filepath to a .splat or .ply file.")

        # keep original splat data to reset back to
        original_splat_data = copy.deepcopy(splat_data)

        # server.scene.add_transform_controls(f"/{i}")
        gs_handle = server.scene.add_gaussian_splats(
            f"/{i}/gaussian_splats",
            centers=splat_data["centers"],
            rgbs=splat_data["rgbs"],
            opacities=splat_data["opacities"],
            covariances=splat_data["covariances"],
        )

<<<<<<< HEAD
        reset_scene_color_button_handle = server.gui.add_button(
            "Reset scene colors", icon=viser.Icon.RESTORE
        )

=======
        reset_scene_color_button_handle = server.gui.add_button("Reset scene colors", icon=viser.Icon.RESTORE)
>>>>>>> a1113beb
        @reset_scene_color_button_handle.on_click
        def _(_, gs_handle=gs_handle):
            gs_handle.remove()

            splat_data["centers"] = original_splat_data["centers"].copy()
            splat_data["covariances"] = original_splat_data["covariances"].copy()
            splat_data["opacities"] = original_splat_data["opacities"].copy()
            splat_data["rgbs"] = original_splat_data["rgbs"].copy()

            gs_handle = server.scene.add_gaussian_splats(
                "/0/gaussian_splats",
                centers=original_splat_data["centers"],
                rgbs=original_splat_data["rgbs"],
                opacities=original_splat_data["opacities"],
                covariances=original_splat_data["covariances"],
            )

<<<<<<< HEAD
        rgb_button_handle = server.gui.add_rgb("Color picker", (0, 0, 0))

        paint_selection_button_handle = server.gui.add_button(
            "Paint selection", icon=viser.Icon.PAINT
        )

        @paint_selection_button_handle.on_click
        def _(_, gs_handle=gs_handle, rgb_button_handle=rgb_button_handle):
            paint_selection_button_handle.disabled = True

            @server.scene.on_pointer_event(event_type="rect-select")
            def _(
                message: viser.ScenePointerEvent,
                gs_handle=gs_handle,
                rgb_button_handle=rgb_button_handle,
            ) -> None:
                print("Selected color is {0}".format(rgb_button_handle.value))

                splat_history.append(copy.deepcopy(splat_data))

                server.scene.remove_pointer_callback()

                camera = message.client.camera

                # Code modified from 20_scene_pointer.py
                R_camera_world = tf.SE3.from_rotation_and_translation(
                    tf.SO3(camera.wxyz), camera.position
                ).inverse()
                centers_camera_frame = (
                    R_camera_world.as_matrix()
                    @ np.hstack(
                        [
                            splat_data["centers"],
                            np.ones((splat_data["centers"].shape[0], 1)),
                        ]
                    ).T
                ).T[:, :3]

                # Project the centers onto the image plane
                fov, aspect = camera.fov, camera.aspect
                centers_proj = centers_camera_frame[:, :2] / centers_camera_frame[
                    :, 2
                ].reshape(-1, 1)
                centers_proj /= np.tan(fov / 2)
                centers_proj[:, 0] /= aspect
=======
        tab_group = server.gui.add_tab_group()
        with tab_group.add_tab("Paint colors"):
            rgba_button_handle = server.gui.add_rgba("Color picker", (0, 255, 255, 255))
            depth_slider_handle = server.gui.add_slider("Max paint depth", 0.0, 10.0, 0.05, 3.0)
            opacity_slider_handle = server.gui.add_slider("Opacity threshold", 0.0, 1.0, 0.1, 0.8)
            size_slider_handle = server.gui.add_slider("Brush size", 1, 100, 10, 30)
            # RECTANGLE SELECT
            paint_selection_button_handle = server.gui.add_button("Paint selection", icon=viser.Icon.PAINT)
            @paint_selection_button_handle.on_click
            def _(_, gs_handle=gs_handle, rgb_button_handle=rgba_button_handle, depth_slider_handle=depth_slider_handle, opacity_slider_handle=opacity_slider_handle):
                paint_selection_button_handle.disabled = True

                @server.scene.on_pointer_event(event_type="rect-select")
                def _(message: viser.ScenePointerEvent, gs_handle=gs_handle, rgb_button_handle=rgb_button_handle, depth_slider_handle=depth_slider_handle, opacity_slider_handle=opacity_slider_handle) -> None:
                    server.scene.remove_pointer_callback()

                    camera = message.client.camera

                    # max range for slider
                    depth_range = depth_slider_handle.value

                    # opacity threshold assignment
                    opacity_threshold = opacity_slider_handle.value
                    
                    # Code modified from 20_scene_pointer.py
                    R_camera_world = tf.SE3.from_rotation_and_translation(
                        tf.SO3(camera.wxyz), camera.position
                    ).inverse()
                    centers_camera_frame = (
                        R_camera_world.as_matrix()
                        @ np.hstack([splat_data["centers"], np.ones((splat_data["centers"].shape[0], 1))]).T
                    ).T[:, :3]

                    # Project the centers onto the image plane
                    fov, aspect = camera.fov, camera.aspect
                    centers_proj = centers_camera_frame[:, :2] / centers_camera_frame[:, 2].reshape(-1, 1)
                    centers_proj /= np.tan(fov / 2)
                    centers_proj[:, 0] /= aspect

                    # Normalize to [0, 1] range
                    centers_proj = (1 + centers_proj) / 2

                    # create a plane perpendicular to the camera vector
                    # get camera position
                    v_position = camera.position
                    # get camera rotation vector
                    forward_camera = np.array([0, 0, -1])
                    forward_world = R_camera_world.rotation().apply(forward_camera)

                    centers_h = np.hstack([splat_data["centers"], np.ones((splat_data["centers"].shape[0], 1))])

                    # Transform centers to camera frame
                    centers_camera = (R_camera_world.as_matrix() @ centers_h.T).T[:, :3]  # (N, 3)

                    # Select only those with positive z (in front of the camera)
                    camera_front_mask = centers_camera[:, 2] > 0

                    # Check which centers are inside the selected rectangle
                    (x0, y0), (x1, y1) = message.screen_pos
                    first_hit_depth = min(center for index, center in enumerate(centers_camera[:, 2]) if ((splat_data["opacities"][index] >= opacity_threshold) and (center > 0)))

                    camera_front_mask = (centers_camera[:, 2] > 0) & (centers_camera[:, 2] <= (first_hit_depth + depth_range))
                    mask = (
                        (centers_proj[:, 0] >= x0) & (centers_proj[:, 0] <= x1) &
                        (centers_proj[:, 1] >= y0) & (centers_proj[:, 1] <= y1) & 
                        camera_front_mask & (splat_data["opacities"][:, 0] >= opacity_threshold)
                    )   

                    # Update colors of select splats
                    r = rgb_button_handle.value[0] / 255.0
                    g = rgb_button_handle.value[1] / 255.0
                    b = rgb_button_handle.value[2] / 255.0
                    splat_data["rgbs"][mask] = np.array([r, g, b]) # Paint

                    # Update splat by remove and creating new scene with updated colors
                    gs_handle = update_gaussian_splats(server, gs_handle, splat_data)
                    

                @server.scene.on_pointer_callback_removed
                def _():
                    paint_selection_button_handle.disabled = False
            
            @server.scene.on_pointer_callback_removed
            def _():
                    paint_selection_button_handle.disabled = False
            brush_paint_button_handle = server.gui.add_button(
            "Brush paint", 
            icon=viser.Icon.PAINT,
            hint="Paint with a brush tool"
        )
>>>>>>> a1113beb

            @brush_paint_button_handle.on_click
            def _(_, gs_handle=gs_handle, rgb_button_handle=rgba_button_handle, depth_slider_handle=depth_slider_handle, opacity_slider_handle=opacity_slider_handle, size_slider_handle=size_slider_handle):
                brush_paint_button_handle.disabled = True
                
                @server.scene.on_pointer_event(event_type="brush")
                def _(message: viser.ScenePointerEvent, gs_handle=gs_handle, rgb_button_handle=rgb_button_handle, depth_slider_handle=depth_slider_handle, opacity_slider_handle=opacity_slider_handle, size_slider_handle=size_slider_handle) -> None:
                    server.scene.remove_pointer_callback()
                    camera = message.client.camera

                    brush_size = size_slider_handle.value
                    
                    # max range for slider
                    depth_range = depth_slider_handle.value

                    # opacity threshold assignment
                    opacity_threshold = opacity_slider_handle.value

                    # Transform centers to camera space
                    R_camera_world = tf.SE3.from_rotation_and_translation(
                        tf.SO3(camera.wxyz), camera.position
                    ).inverse()
                    centers_camera_frame = (
                        R_camera_world.as_matrix()
                        @ np.hstack([splat_data["centers"], np.ones((splat_data["centers"].shape[0], 1))]).T
                    ).T[:, :3]

                    # Only consider points in front of camera
                    in_front = centers_camera_frame[:, 2] < 0

                    # Project the centers onto the image plane
                    fov, aspect = camera.fov, camera.aspect
                    centers_proj = centers_camera_frame[:, :2] / centers_camera_frame[:, 2].reshape(-1, 1)
                    centers_proj /= np.tan(fov / 2)
                    centers_proj[:, 0] /= aspect

                    # Normalize to [0, 1] range (origin at bottom-left)
                    centers_proj = (1 + centers_proj) / 2

                    # Convert brush size from pixels to normalized coordinates
                    brush_size_norm = brush_size / 1000.0
                    radius = brush_size_norm / 2.0

                    # Get brush points
                    brush_points = np.array(message.screen_pos)  # (M, 2) array

                    first_hit_depth = min(center for index, center in enumerate(centers_camera_frame[:, 2]) if ((splat_data["opacities"][index] >= opacity_threshold) and (center > 0)))

                    # Transform centers to camera frame again (for front mask)
                    centers_h = np.hstack([splat_data["centers"], np.ones((splat_data["centers"].shape[0], 1))])
                    centers_camera = (R_camera_world.as_matrix() @ centers_h.T).T[:, :3]
                    camera_front_mask = (centers_camera[:, 2] > 0) & (centers_camera[:, 2] <= depth_range)

                    # Compute polyline distance
                    min_dists = point_to_polyline_distance(centers_proj, brush_points)
                    affected = min_dists <= radius

                    # Combine with camera mask
                    ported_mask = affected & camera_front_mask

                    # custom color slider values
                    r = rgb_button_handle.value[0] / 255.0
                    g = rgb_button_handle.value[1] / 255.0
                    b = rgb_button_handle.value[2] / 255.0

                    # Update colors of affected splats
                    splat_data["rgbs"][ported_mask] = np.array([r, g, b])  # magenta

                    # Update visualization
                    gs_handle = update_gaussian_splats(server, gs_handle, splat_data)


                @server.scene.on_pointer_callback_removed
                def _():
                    brush_paint_button_handle.disabled = False
        with tab_group.add_tab("Filters"):
            paint_all_button_handle = server.gui.add_button("Paint all splats", icon=viser.Icon.PAINT)
            @paint_all_button_handle.on_click
            def _(_, gs_handle=gs_handle):
                splat_data = copy.deepcopy(original_splat_data)
                centers = splat_data["centers"]

                # Calculate the bounding box of the centers
                min_xyz = centers.min(axis=0)  # [min_x, min_y, min_z]
                max_xyz = centers.max(axis=0)  # [max_x, max_y, max_z]
                range_xyz = max_xyz - min_xyz  # Range for normalization

                for i, rgb in enumerate(splat_data["rgbs"]):
                    curr_center = splat_data["centers"][i]

                    # Normalize the position to [0, 1]
                    normalized_pos = (curr_center - min_xyz) / range_xyz

                    # convert current rgb values to HSV
                    curr_hsv = colorsys.rgb_to_hsv(rgb[0], rgb[1], rgb[2])

                    # Map normalized position to HSV
                    hue = ((normalized_pos[0] + normalized_pos[1] + normalized_pos[2]) * 3.0) % 1.0
                    saturation = curr_hsv[1]         # vibrancy
                    value = curr_hsv[2]              # brightness

                    # Convert HSV to RGB
                    splat_data["rgbs"][i] = colorsys.hsv_to_rgb(hue, saturation, value)

                gs_handle.remove()            
                new_gs_handle = server.scene.add_gaussian_splats(
                    f"/0/gaussian_splats",          
                    centers=splat_data["centers"],
                    rgbs=splat_data["rgbs"],
                    opacities=splat_data["opacities"],
                    covariances=splat_data["covariances"],
                )
                gs_handle = new_gs_handle
        
            paint_splats_random_button_handle = server.gui.add_button("Paint random color", icon=viser.Icon.PAINT)
            @paint_splats_random_button_handle.on_click
            def _(_, gs_handle=gs_handle):
                splat_data = copy.deepcopy(original_splat_data)

                rand_hue = random.random()

<<<<<<< HEAD
                centers_h = np.hstack(
                    [
                        splat_data["centers"],
                        np.ones((splat_data["centers"].shape[0], 1)),
                    ]
                )

                # Transform centers to camera frame
                centers_camera = (R_camera_world.as_matrix() @ centers_h.T).T[
                    :, :3
                ]  # (N, 3)
=======
                for i, rgb in enumerate(splat_data["rgbs"]):
                    # convert current rgb values to HSV
                    curr_hsv = colorsys.rgb_to_hsv(rgb[0], rgb[1], rgb[2])

                    # Map normalized position to HSV
                    hue = rand_hue
                    saturation = curr_hsv[1]         # vibrancy
                    value = curr_hsv[2]              # brightness
>>>>>>> a1113beb

                    # Convert HSV to RGB
                    splat_data["rgbs"][i] = colorsys.hsv_to_rgb(hue, saturation, value)

<<<<<<< HEAD
                # Check which centers are inside the selected rectangle
                (x0, y0), (x1, y1) = message.screen_pos
                print("x0 is {0}".format(x0))
                mask = (
                    (centers_proj[:, 0] >= x0)
                    & (centers_proj[:, 0] <= x1)
                    & (centers_proj[:, 1] >= y0)
                    & (centers_proj[:, 1] <= y1)
                    & camera_front_mask
                )

                # Update colors of select splats
                r = rgb_button_handle.value[0] / 255.0
                g = rgb_button_handle.value[1] / 255.0
                b = rgb_button_handle.value[2] / 255.0
                splat_data["rgbs"][mask] = np.array([r, g, b])  # Paint

                # Update splat by remove and creating new scene with updated colors
                gs_handle.remove()
                gs_handle = server.scene.add_gaussian_splats(
                    "/0/gaussian_splats",
=======
                gs_handle.remove()

                new_gs_handle = server.scene.add_gaussian_splats(
                    f"/0/gaussian_splats",
>>>>>>> a1113beb
                    centers=splat_data["centers"],
                    rgbs=splat_data["rgbs"],
                    opacities=splat_data["opacities"],
                    covariances=splat_data["covariances"],
                )
<<<<<<< HEAD

            @server.scene.on_pointer_callback_removed
            def _():
                paint_selection_button_handle.disabled = False

        @server.scene.on_pointer_callback_removed
        def _():
            paint_selection_button_handle.disabled = False

        brush_paint_button_handle = server.gui.add_button(
            "Brush paint", icon=viser.Icon.PAINT, hint="Paint with a brush tool"
        )

        @brush_paint_button_handle.on_click
        def _(_, gs_handle=gs_handle):
            brush_paint_button_handle.disabled = True

            @server.scene.on_pointer_event(event_type="brush")
            def _(message: viser.ScenePointerEvent, gs_handle=gs_handle) -> None:
                server.scene.remove_pointer_callback()
                camera = message.client.camera

                brush_size = 20
                # Transform centers to camera space
                R_camera_world = tf.SE3.from_rotation_and_translation(
                    tf.SO3(camera.wxyz), camera.position
                ).inverse()
                centers_camera_frame = (
                    R_camera_world.as_matrix()
                    @ np.hstack(
                        [
                            splat_data["centers"],
                            np.ones((splat_data["centers"].shape[0], 1)),
                        ]
                    ).T
                ).T[:, :3]
=======
                gs_handle = new_gs_handle
            
            paint_grayscale_button_handle = server.gui.add_button("Paint scene grayscale", icon=viser.Icon.PAINT)
            @paint_grayscale_button_handle.on_click
            def _(_, gs_handle=gs_handle):
                splat_data = copy.deepcopy(original_splat_data)

                for i, rgb in enumerate(splat_data["rgbs"]):
                    # convert current rgb values to HSV
                    curr_hsv = colorsys.rgb_to_hsv(rgb[0], rgb[1], rgb[2])

                    # Map normalized position to HSV
                    hue = curr_hsv[0]
                    saturation = 0         # vibrancy
                    value = curr_hsv[2]              # brightness
>>>>>>> a1113beb

                    # Convert HSV to RGB
                    splat_data["rgbs"][i] = colorsys.hsv_to_rgb(hue, saturation, value)

<<<<<<< HEAD
                # Project the centers onto the image plane
                fov, aspect = camera.fov, camera.aspect
                centers_proj = centers_camera_frame[:, :2] / centers_camera_frame[
                    :, 2
                ].reshape(-1, 1)
                centers_proj /= np.tan(fov / 2)
                centers_proj[:, 0] /= aspect

                # Normalize to [0, 1] range (origin at bottom-left)
                centers_proj = (1 + centers_proj) / 2

                # Convert brush size from pixels to normalized coordinates
                # (approximate conversion - may need adjustment)
                brush_size_norm = brush_size / 1000.0
                print("Brush size: {0}".format(brush_size))
                print("Brush size norm: {0}".format(brush_size_norm))
                radius = brush_size_norm / 2.0
=======
                gs_handle.remove()

                new_gs_handle = server.scene.add_gaussian_splats(
                    f"/0/gaussian_splats",
                    centers=splat_data["centers"],
                    rgbs=splat_data["rgbs"],
                    opacities=splat_data["opacities"],
                    covariances=splat_data["covariances"],
                )
                gs_handle = new_gs_handle
>>>>>>> a1113beb

            paint_bw_button_handle = server.gui.add_button("Paint scene black and white", icon=viser.Icon.PAINT)
            @paint_bw_button_handle.on_click
            def _(_, gs_handle=gs_handle):
                splat_data = copy.deepcopy(original_splat_data)

                for i, rgb in enumerate(splat_data["rgbs"]):
                    # convert current rgb values to HSV
                    curr_hsv = colorsys.rgb_to_hsv(rgb[0], rgb[1], rgb[2])

<<<<<<< HEAD
                # create bounding box around brush points
                # x_values = [x for x, y in brush_points]
                # y_values = [y for x, y in brush_points]

                # x_min = min(x_values) - radius
                # y_min = min(y_values) - radius
                # x_max = max(x_values) + radius
                # y_max = max(y_values) + radius

                # print("x_min: {0}, x_max: {1}, y_min: {2}, y_max{3}".format(x_min, x_max, y_min, y_max))

                # for brush_point in brush_points:
                #     print("brush point here: {0}".format(brush_point))
                #     bx, by = brush_point
                #     # Calculate distance from each point to brush center
                #     distances = np.sqrt(
                #         (centers_proj[:, 0] - bx)**2 +
                #         (centers_proj[:, 1] - by)**2
                #     )
                #     # Points within brush radius are affected
                #     affected = distances <= brush_size_norm
                #     affected_mask[in_front] = affected_mask[in_front] | affected
                # print("\n")

                # ONLY IN FRONT OF CAMERA
                centers_h = np.hstack(
                    [
                        splat_data["centers"],
                        np.ones((splat_data["centers"].shape[0], 1)),
                    ]
                )
                # Transform centers to camera frame
                centers_camera = (R_camera_world.as_matrix() @ centers_h.T).T[
                    :, :3
                ]  # (N, 3)

                # Select only those with positive z (in front of the camera)
                camera_front_mask = centers_camera[:, 2] > 0

                # Create mask for points affected by the brush stroke
                affected_mask = np.zeros(len(camera_front_mask), dtype=bool)

                print("🤖camera_front size {0}".format(camera_front_mask.size))
                print("🐊centers_proj[:, 0] size {0}".format(centers_proj[:, 0].size))

                for brush_point in brush_points:
                    print("brush point here: {0}".format(brush_point))
                    bx, by = brush_point
                    # Calculate distance from each point to brush center
                    distances = np.sqrt(
                        (centers_proj[:, 0] - bx) ** 2 + (centers_proj[:, 1] - by) ** 2
                    )

                    affected = distances <= brush_size_norm
                    affected_mask[camera_front_mask] |= affected

                # Compute the distance mask
                # ported_mask = (
                #     (centers_proj[:, 0] >= x_min) & (centers_proj[:, 0] <= x_max) &
                #     (centers_proj[:, 1] >= y_min) & (centers_proj[:, 1] <= y_max) &
                #     affected_mask &
                #     camera_front_mask
                # )

                # Update colors of affected splats using current color
                splat_data["rgbs"][affected_mask] = np.array([1, 0.0, 1])  # Paint
=======
                    # Map normalized position to HSV
                    hue = curr_hsv[0]
                    saturation = 0         # vibrancy
                    value = 0.0 if (curr_hsv[2] < 0.5) else 1.0              # brightness

                    # Convert HSV to RGB
                    splat_data["rgbs"][i] = colorsys.hsv_to_rgb(hue, saturation, value)
>>>>>>> a1113beb

                gs_handle.remove()
<<<<<<< HEAD
                gs_handle = server.scene.add_gaussian_splats(
                    "/0/gaussian_splats",
=======

                new_gs_handle = server.scene.add_gaussian_splats(
                    f"/0/gaussian_splats",
>>>>>>> a1113beb
                    centers=splat_data["centers"],
                    rgbs=splat_data["rgbs"],
                    opacities=splat_data["opacities"],
                    covariances=splat_data["covariances"],
                )
                gs_handle = new_gs_handle

        
        with tab_group.add_tab("Paint image"): 
            global uploaded_image_array
            global uploaded_image_handle
            # Global/shared variables
            uploaded_image_array = None
            uploaded_image_handle = None  # Keep track of the image handle

            depth_slider_handle = server.gui.add_slider("Max paint depth", 0.0, 10.0, 0.05, 3.0)
            opacity_slider_handle = server.gui.add_slider("Opacity threshold", 0.0, 1.0, 0.1, 0.8)

            upload_button = server.gui.add_upload_button("Upload Image", hint="Upload a JPG or PNG file")

            @upload_button.on_upload
            def _(event: viser.GuiEvent) -> None:
                global uploaded_image_array, uploaded_image_handle

                uploaded_file = upload_button.value
                file_name = uploaded_file.name

                if file_name.lower().endswith(('.jpg', '.jpeg', '.png')):
                    with open(file_name, 'wb') as f:
                        f.write(uploaded_file.content)
                    print(f"File '{file_name}' uploaded and saved successfully.")

                    # Load and store the image as NumPy array (shape H x W x 3)
                    image = Image.open(file_name).convert('RGB')
                    uploaded_image_array = np.array(image)
                    print(f"Image loaded with shape: {uploaded_image_array.shape}")

                    # If an old image handle exists, remove it first
                    if uploaded_image_handle is not None:
                        uploaded_image_handle.remove()
                        uploaded_image_handle = None

                    # Add the new image and store its handle
                    uploaded_image_handle = server.gui.add_image(
                        image=uploaded_image_array,
                        label="Uploaded Image",
                        format="jpeg",
                        jpeg_quality=90
                    )
                else:
                    print("Invalid file type. Please upload a JPG or PNG file.")

            image_selection = server.gui.add_button("Image Selection", icon=viser.Icon.PAINT)
            @image_selection.on_click
            def _(_, gs_handle=gs_handle):
                image_selection.disabled = True

                @server.scene.on_pointer_event(event_type="rect-select")
                def _(message: viser.ScenePointerEvent, gs_handle=gs_handle) -> None:
                    server.scene.remove_pointer_callback()

                    if uploaded_image_array is None:
                        print("No image uploaded yet.")
                        
                        return
                    
                    # max range for slider
                    depth_range = depth_slider_handle.value

                    # opacity threshold assignment
                    opacity_threshold = opacity_slider_handle.value

                    camera = message.client.camera

                    R_camera_world = tf.SE3.from_rotation_and_translation(
                        tf.SO3(camera.wxyz), camera.position
                    ).inverse()
                    centers_camera_frame = (
                        R_camera_world.as_matrix()
                        @ np.hstack([splat_data["centers"], np.ones((splat_data["centers"].shape[0], 1))]).T
                    ).T[:, :3]

                    fov, aspect = camera.fov, camera.aspect
                    centers_proj = centers_camera_frame[:, :2] / centers_camera_frame[:, 2].reshape(-1, 1)
                    centers_proj /= np.tan(fov / 2)
                    centers_proj[:, 0] /= aspect

                    centers_proj = (1 + centers_proj) / 2

                    (x0, y0), (x1, y1) = message.screen_pos
                    first_hit_depth = min(center for index, center in enumerate(centers_camera_frame[:, 2]) if ((splat_data["opacities"][index] >= opacity_threshold) and (center > 0)))

                    camera_front_mask = (centers_camera_frame[:, 2] > 0) & (centers_camera_frame[:, 2] <= (first_hit_depth + depth_range))
                    mask = (
                        (centers_proj[:, 0] >= x0) & (centers_proj[:, 0] <= x1) &
                        (centers_proj[:, 1] >= y0) & (centers_proj[:, 1] <= y1) & 
                        camera_front_mask & (splat_data["opacities"][:, 0] >= opacity_threshold)
                    )   
                    # mask = (
                    #     (centers_proj[:, 0] >= x0) & (centers_proj[:, 0] <= x1) &
                    #     (centers_proj[:, 1] >= y0) & (centers_proj[:, 1] <= y1)
                    # )

                    # Normalize within the selection rectangle
                    sel_u = (centers_proj[:, 0] - x0) / (x1 - x0 + 1e-8)  # avoid divide by zero
                    sel_v = (centers_proj[:, 1] - y0) / (y1 - y0 + 1e-8)

                    sel_u = np.clip(sel_u, 0, 1)
                    sel_v = np.clip(sel_v, 0, 1)

                    # Map to image pixel coordinates
                    H, W, _ = uploaded_image_array.shape
                    u = np.clip((sel_u * W).astype(int), 0, W - 1)
                    v = np.clip((sel_v * H).astype(int), 0, H - 1)

                    # Get RGB values from the image and normalize to [0,1]
                    image_rgbs = uploaded_image_array[v, u] / 255.0

                    # Update only selected splats
                    splat_data["rgbs"][mask] = image_rgbs[mask]

                    # Re-render the splats
                    gs_handle = update_gaussian_splats(server, gs_handle, splat_data)

                @server.scene.on_pointer_callback_removed
                def _():
                    image_selection.disabled = False

<<<<<<< HEAD
            @server.scene.on_pointer_callback_removed
            def _():
                brush_paint_button_handle.disabled = False
=======
>>>>>>> a1113beb

        undo_button_handle = server.gui.add_button(
            "Undo", icon=viser.Icon.ARROW_UP_LEFT
        )

        @undo_button_handle.on_click
        def _(_, gs_handle=gs_handle):
            if not splat_history:
                print("Nothing to undo")
                return

            undo_button_handle.disabled = True

            # Revert to the last state
            previous_state = splat_history.pop()
            current_splat_data = copy.deepcopy(previous_state)

            gs_handle.remove()
            gs_handle = server.scene.add_gaussian_splats(
                "/0/gaussian_splats",
                centers=current_splat_data["centers"],
                rgbs=current_splat_data["rgbs"],
                opacities=current_splat_data["opacities"],
                covariances=current_splat_data["covariances"],
            )

            undo_button_handle.disabled = False

    while True:
        time.sleep(10.0)


if __name__ == "__main__":
    tyro.cli(main)<|MERGE_RESOLUTION|>--- conflicted
+++ resolved
@@ -2,7 +2,9 @@
 
 from __future__ import annotations
 
+import colorsys
 import copy
+import random
 import time
 from collections import deque
 from pathlib import Path
@@ -11,8 +13,8 @@
 import numpy as np
 import numpy.typing as npt
 import tyro
+from PIL import Image
 from plyfile import PlyData
-from PIL import Image
 
 import viser
 from viser import transforms as tf
@@ -30,35 +32,41 @@
     covariances: npt.NDArray[np.floating]
     """(N, 3, 3)."""
 
+
 def point_to_polyline_distance(points, polyline):
     """
     Compute minimum distance from each point to a polyline (sequence of line segments).
-    
+
     points: (N, 2) array of points
     polyline: (M, 2) array of polyline vertices
-    
+
     Returns:
         min_dists: (N,) array of minimum distances
     """
     min_dists = np.full(points.shape[0], np.inf)
-    
+
     for i in range(len(polyline) - 1):
         p1 = polyline[i]
         p2 = polyline[i + 1]
         seg = p2 - p1
-        
+
         v = points - p1  # vectors from p1 to points
-        seg_len_sq = np.sum(seg ** 2)
+        seg_len_sq = np.sum(seg**2)
         seg_unit = seg / np.sqrt(seg_len_sq + 1e-8)
-        
+
         # project points onto the line, clamp to segment
-        t = np.clip(np.sum(v * seg_unit, axis=1) / (np.sqrt(seg_len_sq) + 1e-8), 0, np.sqrt(seg_len_sq))
+        t = np.clip(
+            np.sum(v * seg_unit, axis=1) / (np.sqrt(seg_len_sq) + 1e-8),
+            0,
+            np.sqrt(seg_len_sq),
+        )
         proj = p1 + np.outer(t / (np.sqrt(seg_len_sq) + 1e-8), seg)
-        
+
         dists = np.linalg.norm(points - proj, axis=1)
         min_dists = np.minimum(min_dists, dists)
-    
+
     return min_dists
+
 
 def update_gaussian_splats(server, gs_handle, splat_data):
     """
@@ -74,7 +82,7 @@
 
     # Add the updated Gaussian splats to the scene
     gs_handle = server.scene.add_gaussian_splats(
-        f"/0/gaussian_splats",
+        "/0/gaussian_splats",
         centers=splat_data["centers"],
         rgbs=splat_data["rgbs"],
         opacities=splat_data["opacities"],
@@ -204,6 +212,7 @@
 
         @paint_all_button_handle.on_click
         def _(_, gs_handle=gs_handle):
+
             print("Print all pressed!")
             for rgb in splat_data["rgbs"]:
                 splat_data["rgbs"][:] = np.array([1.0, 0.0, 1.0])
@@ -218,22 +227,21 @@
                 opacities=splat_data["opacities"],
                 covariances=splat_data["covariances"],
             )
-<<<<<<< HEAD
 
         paint_selection_button_handle = server.gui.add_button(
             "Paint selection", icon=viser.Icon.PAINT
         )
 
-=======
-        paint_selection_button_handle = server.gui.add_button("Paint selection", icon=viser.Icon.PAINT)
->>>>>>> a1113beb
         @paint_selection_button_handle.on_click
         def _(_, gs_handle=gs_handle):
+            
             paint_selection_button_handle.disabled = True
 
             @server.scene.on_pointer_event(event_type="rect-select")
             def _(message: viser.ScenePointerEvent, gs_handle=gs_handle) -> None:
                 server.scene.remove_pointer_callback()
+
+                splat_history.append(copy.deepcopy(splat_data))
 
                 camera = message.client.camera
 
@@ -310,18 +318,16 @@
             covariances=splat_data["covariances"],
         )
 
-<<<<<<< HEAD
         reset_scene_color_button_handle = server.gui.add_button(
             "Reset scene colors", icon=viser.Icon.RESTORE
         )
 
-=======
-        reset_scene_color_button_handle = server.gui.add_button("Reset scene colors", icon=viser.Icon.RESTORE)
->>>>>>> a1113beb
         @reset_scene_color_button_handle.on_click
         def _(_, gs_handle=gs_handle):
+
+            splat_history.append(copy.deepcopy(splat_data))
+           
             gs_handle.remove()
-
             splat_data["centers"] = original_splat_data["centers"].copy()
             splat_data["covariances"] = original_splat_data["covariances"].copy()
             splat_data["opacities"] = original_splat_data["opacities"].copy()
@@ -335,68 +341,42 @@
                 covariances=original_splat_data["covariances"],
             )
 
-<<<<<<< HEAD
-        rgb_button_handle = server.gui.add_rgb("Color picker", (0, 0, 0))
-
-        paint_selection_button_handle = server.gui.add_button(
-            "Paint selection", icon=viser.Icon.PAINT
-        )
-
-        @paint_selection_button_handle.on_click
-        def _(_, gs_handle=gs_handle, rgb_button_handle=rgb_button_handle):
-            paint_selection_button_handle.disabled = True
-
-            @server.scene.on_pointer_event(event_type="rect-select")
-            def _(
-                message: viser.ScenePointerEvent,
-                gs_handle=gs_handle,
-                rgb_button_handle=rgb_button_handle,
-            ) -> None:
-                print("Selected color is {0}".format(rgb_button_handle.value))
-
-                splat_history.append(copy.deepcopy(splat_data))
-
-                server.scene.remove_pointer_callback()
-
-                camera = message.client.camera
-
-                # Code modified from 20_scene_pointer.py
-                R_camera_world = tf.SE3.from_rotation_and_translation(
-                    tf.SO3(camera.wxyz), camera.position
-                ).inverse()
-                centers_camera_frame = (
-                    R_camera_world.as_matrix()
-                    @ np.hstack(
-                        [
-                            splat_data["centers"],
-                            np.ones((splat_data["centers"].shape[0], 1)),
-                        ]
-                    ).T
-                ).T[:, :3]
-
-                # Project the centers onto the image plane
-                fov, aspect = camera.fov, camera.aspect
-                centers_proj = centers_camera_frame[:, :2] / centers_camera_frame[
-                    :, 2
-                ].reshape(-1, 1)
-                centers_proj /= np.tan(fov / 2)
-                centers_proj[:, 0] /= aspect
-=======
         tab_group = server.gui.add_tab_group()
         with tab_group.add_tab("Paint colors"):
             rgba_button_handle = server.gui.add_rgba("Color picker", (0, 255, 255, 255))
-            depth_slider_handle = server.gui.add_slider("Max paint depth", 0.0, 10.0, 0.05, 3.0)
-            opacity_slider_handle = server.gui.add_slider("Opacity threshold", 0.0, 1.0, 0.1, 0.8)
+            depth_slider_handle = server.gui.add_slider(
+                "Max paint depth", 0.0, 10.0, 0.05, 3.0
+            )
+            opacity_slider_handle = server.gui.add_slider(
+                "Opacity threshold", 0.0, 1.0, 0.1, 0.8
+            )
             size_slider_handle = server.gui.add_slider("Brush size", 1, 100, 10, 30)
             # RECTANGLE SELECT
-            paint_selection_button_handle = server.gui.add_button("Paint selection", icon=viser.Icon.PAINT)
+            paint_selection_button_handle = server.gui.add_button(
+                "Paint selection", icon=viser.Icon.PAINT
+            )
+
             @paint_selection_button_handle.on_click
-            def _(_, gs_handle=gs_handle, rgb_button_handle=rgba_button_handle, depth_slider_handle=depth_slider_handle, opacity_slider_handle=opacity_slider_handle):
+            def _(
+                _,
+                gs_handle=gs_handle,
+                rgb_button_handle=rgba_button_handle,
+                depth_slider_handle=depth_slider_handle,
+                opacity_slider_handle=opacity_slider_handle,
+            ):
                 paint_selection_button_handle.disabled = True
 
                 @server.scene.on_pointer_event(event_type="rect-select")
-                def _(message: viser.ScenePointerEvent, gs_handle=gs_handle, rgb_button_handle=rgb_button_handle, depth_slider_handle=depth_slider_handle, opacity_slider_handle=opacity_slider_handle) -> None:
+                def _(
+                    message: viser.ScenePointerEvent,
+                    gs_handle=gs_handle,
+                    rgb_button_handle=rgb_button_handle,
+                    depth_slider_handle=depth_slider_handle,
+                    opacity_slider_handle=opacity_slider_handle,
+                ) -> None:
                     server.scene.remove_pointer_callback()
+
+                    splat_history.append(copy.deepcopy(splat_data))
 
                     camera = message.client.camera
 
@@ -405,19 +385,26 @@
 
                     # opacity threshold assignment
                     opacity_threshold = opacity_slider_handle.value
-                    
+
                     # Code modified from 20_scene_pointer.py
                     R_camera_world = tf.SE3.from_rotation_and_translation(
                         tf.SO3(camera.wxyz), camera.position
                     ).inverse()
                     centers_camera_frame = (
                         R_camera_world.as_matrix()
-                        @ np.hstack([splat_data["centers"], np.ones((splat_data["centers"].shape[0], 1))]).T
+                        @ np.hstack(
+                            [
+                                splat_data["centers"],
+                                np.ones((splat_data["centers"].shape[0], 1)),
+                            ]
+                        ).T
                     ).T[:, :3]
 
                     # Project the centers onto the image plane
                     fov, aspect = camera.fov, camera.aspect
-                    centers_proj = centers_camera_frame[:, :2] / centers_camera_frame[:, 2].reshape(-1, 1)
+                    centers_proj = centers_camera_frame[:, :2] / centers_camera_frame[
+                        :, 2
+                    ].reshape(-1, 1)
                     centers_proj /= np.tan(fov / 2)
                     centers_proj[:, 0] /= aspect
 
@@ -431,60 +418,90 @@
                     forward_camera = np.array([0, 0, -1])
                     forward_world = R_camera_world.rotation().apply(forward_camera)
 
-                    centers_h = np.hstack([splat_data["centers"], np.ones((splat_data["centers"].shape[0], 1))])
+                    centers_h = np.hstack(
+                        [
+                            splat_data["centers"],
+                            np.ones((splat_data["centers"].shape[0], 1)),
+                        ]
+                    )
 
                     # Transform centers to camera frame
-                    centers_camera = (R_camera_world.as_matrix() @ centers_h.T).T[:, :3]  # (N, 3)
+                    centers_camera = (R_camera_world.as_matrix() @ centers_h.T).T[
+                        :, :3
+                    ]  # (N, 3)
 
                     # Select only those with positive z (in front of the camera)
                     camera_front_mask = centers_camera[:, 2] > 0
 
                     # Check which centers are inside the selected rectangle
                     (x0, y0), (x1, y1) = message.screen_pos
-                    first_hit_depth = min(center for index, center in enumerate(centers_camera[:, 2]) if ((splat_data["opacities"][index] >= opacity_threshold) and (center > 0)))
-
-                    camera_front_mask = (centers_camera[:, 2] > 0) & (centers_camera[:, 2] <= (first_hit_depth + depth_range))
+                    first_hit_depth = min(
+                        center
+                        for index, center in enumerate(centers_camera[:, 2])
+                        if (
+                            (splat_data["opacities"][index] >= opacity_threshold)
+                            and (center > 0)
+                        )
+                    )
+
+                    camera_front_mask = (centers_camera[:, 2] > 0) & (
+                        centers_camera[:, 2] <= (first_hit_depth + depth_range)
+                    )
                     mask = (
-                        (centers_proj[:, 0] >= x0) & (centers_proj[:, 0] <= x1) &
-                        (centers_proj[:, 1] >= y0) & (centers_proj[:, 1] <= y1) & 
-                        camera_front_mask & (splat_data["opacities"][:, 0] >= opacity_threshold)
-                    )   
+                        (centers_proj[:, 0] >= x0)
+                        & (centers_proj[:, 0] <= x1)
+                        & (centers_proj[:, 1] >= y0)
+                        & (centers_proj[:, 1] <= y1)
+                        & camera_front_mask
+                        & (splat_data["opacities"][:, 0] >= opacity_threshold)
+                    )
 
                     # Update colors of select splats
                     r = rgb_button_handle.value[0] / 255.0
                     g = rgb_button_handle.value[1] / 255.0
                     b = rgb_button_handle.value[2] / 255.0
-                    splat_data["rgbs"][mask] = np.array([r, g, b]) # Paint
+                    splat_data["rgbs"][mask] = np.array([r, g, b])  # Paint
 
                     # Update splat by remove and creating new scene with updated colors
                     gs_handle = update_gaussian_splats(server, gs_handle, splat_data)
-                    
 
                 @server.scene.on_pointer_callback_removed
                 def _():
                     paint_selection_button_handle.disabled = False
-            
+
             @server.scene.on_pointer_callback_removed
             def _():
-                    paint_selection_button_handle.disabled = False
+                paint_selection_button_handle.disabled = False
+
             brush_paint_button_handle = server.gui.add_button(
-            "Brush paint", 
-            icon=viser.Icon.PAINT,
-            hint="Paint with a brush tool"
-        )
->>>>>>> a1113beb
+                "Brush paint", icon=viser.Icon.PAINT, hint="Paint with a brush tool"
+            )
 
             @brush_paint_button_handle.on_click
-            def _(_, gs_handle=gs_handle, rgb_button_handle=rgba_button_handle, depth_slider_handle=depth_slider_handle, opacity_slider_handle=opacity_slider_handle, size_slider_handle=size_slider_handle):
+            def _(
+                _,
+                gs_handle=gs_handle,
+                rgb_button_handle=rgba_button_handle,
+                depth_slider_handle=depth_slider_handle,
+                opacity_slider_handle=opacity_slider_handle,
+                size_slider_handle=size_slider_handle,
+            ):
                 brush_paint_button_handle.disabled = True
-                
+
                 @server.scene.on_pointer_event(event_type="brush")
-                def _(message: viser.ScenePointerEvent, gs_handle=gs_handle, rgb_button_handle=rgb_button_handle, depth_slider_handle=depth_slider_handle, opacity_slider_handle=opacity_slider_handle, size_slider_handle=size_slider_handle) -> None:
+                def _(
+                    message: viser.ScenePointerEvent,
+                    gs_handle=gs_handle,
+                    rgb_button_handle=rgb_button_handle,
+                    depth_slider_handle=depth_slider_handle,
+                    opacity_slider_handle=opacity_slider_handle,
+                    size_slider_handle=size_slider_handle,
+                ) -> None:
                     server.scene.remove_pointer_callback()
                     camera = message.client.camera
 
                     brush_size = size_slider_handle.value
-                    
+
                     # max range for slider
                     depth_range = depth_slider_handle.value
 
@@ -497,7 +514,12 @@
                     ).inverse()
                     centers_camera_frame = (
                         R_camera_world.as_matrix()
-                        @ np.hstack([splat_data["centers"], np.ones((splat_data["centers"].shape[0], 1))]).T
+                        @ np.hstack(
+                            [
+                                splat_data["centers"],
+                                np.ones((splat_data["centers"].shape[0], 1)),
+                            ]
+                        ).T
                     ).T[:, :3]
 
                     # Only consider points in front of camera
@@ -505,7 +527,9 @@
 
                     # Project the centers onto the image plane
                     fov, aspect = camera.fov, camera.aspect
-                    centers_proj = centers_camera_frame[:, :2] / centers_camera_frame[:, 2].reshape(-1, 1)
+                    centers_proj = centers_camera_frame[:, :2] / centers_camera_frame[
+                        :, 2
+                    ].reshape(-1, 1)
                     centers_proj /= np.tan(fov / 2)
                     centers_proj[:, 0] /= aspect
 
@@ -519,12 +543,26 @@
                     # Get brush points
                     brush_points = np.array(message.screen_pos)  # (M, 2) array
 
-                    first_hit_depth = min(center for index, center in enumerate(centers_camera_frame[:, 2]) if ((splat_data["opacities"][index] >= opacity_threshold) and (center > 0)))
+                    first_hit_depth = min(
+                        center
+                        for index, center in enumerate(centers_camera_frame[:, 2])
+                        if (
+                            (splat_data["opacities"][index] >= opacity_threshold)
+                            and (center > 0)
+                        )
+                    )
 
                     # Transform centers to camera frame again (for front mask)
-                    centers_h = np.hstack([splat_data["centers"], np.ones((splat_data["centers"].shape[0], 1))])
+                    centers_h = np.hstack(
+                        [
+                            splat_data["centers"],
+                            np.ones((splat_data["centers"].shape[0], 1)),
+                        ]
+                    )
                     centers_camera = (R_camera_world.as_matrix() @ centers_h.T).T[:, :3]
-                    camera_front_mask = (centers_camera[:, 2] > 0) & (centers_camera[:, 2] <= depth_range)
+                    camera_front_mask = (centers_camera[:, 2] > 0) & (
+                        centers_camera[:, 2] <= depth_range
+                    )
 
                     # Compute polyline distance
                     min_dists = point_to_polyline_distance(centers_proj, brush_points)
@@ -544,15 +582,21 @@
                     # Update visualization
                     gs_handle = update_gaussian_splats(server, gs_handle, splat_data)
 
+                # print("x_min: {0}, x_max: {1}, y_min: {2}, y_max{3}".format(x_min, x_max, y_min, y_max))
 
                 @server.scene.on_pointer_callback_removed
                 def _():
                     brush_paint_button_handle.disabled = False
+
         with tab_group.add_tab("Filters"):
-            paint_all_button_handle = server.gui.add_button("Paint all splats", icon=viser.Icon.PAINT)
+            paint_all_button_handle = server.gui.add_button(
+                "Paint all splats", icon=viser.Icon.PAINT
+            )
+
             @paint_all_button_handle.on_click
             def _(_, gs_handle=gs_handle):
                 splat_data = copy.deepcopy(original_splat_data)
+                splat_history.append(copy.deepcopy(splat_data))
                 centers = splat_data["centers"]
 
                 # Calculate the bounding box of the centers
@@ -570,273 +614,87 @@
                     curr_hsv = colorsys.rgb_to_hsv(rgb[0], rgb[1], rgb[2])
 
                     # Map normalized position to HSV
-                    hue = ((normalized_pos[0] + normalized_pos[1] + normalized_pos[2]) * 3.0) % 1.0
-                    saturation = curr_hsv[1]         # vibrancy
-                    value = curr_hsv[2]              # brightness
+                    hue = (
+                        (normalized_pos[0] + normalized_pos[1] + normalized_pos[2])
+                        * 3.0
+                    ) % 1.0
+                    saturation = curr_hsv[1]  # vibrancy
+                    value = curr_hsv[2]  # brightness
 
                     # Convert HSV to RGB
                     splat_data["rgbs"][i] = colorsys.hsv_to_rgb(hue, saturation, value)
 
-                gs_handle.remove()            
+
+
+                gs_handle.remove()
                 new_gs_handle = server.scene.add_gaussian_splats(
-                    f"/0/gaussian_splats",          
+                    "/0/gaussian_splats",
                     centers=splat_data["centers"],
                     rgbs=splat_data["rgbs"],
                     opacities=splat_data["opacities"],
                     covariances=splat_data["covariances"],
                 )
                 gs_handle = new_gs_handle
-        
-            paint_splats_random_button_handle = server.gui.add_button("Paint random color", icon=viser.Icon.PAINT)
+
+            paint_splats_random_button_handle = server.gui.add_button(
+                "Paint random color", icon=viser.Icon.PAINT
+            )
+
             @paint_splats_random_button_handle.on_click
             def _(_, gs_handle=gs_handle):
                 splat_data = copy.deepcopy(original_splat_data)
+                splat_history.append(copy.deepcopy(splat_data))
 
                 rand_hue = random.random()
 
-<<<<<<< HEAD
-                centers_h = np.hstack(
-                    [
-                        splat_data["centers"],
-                        np.ones((splat_data["centers"].shape[0], 1)),
-                    ]
-                )
-
-                # Transform centers to camera frame
-                centers_camera = (R_camera_world.as_matrix() @ centers_h.T).T[
-                    :, :3
-                ]  # (N, 3)
-=======
                 for i, rgb in enumerate(splat_data["rgbs"]):
                     # convert current rgb values to HSV
                     curr_hsv = colorsys.rgb_to_hsv(rgb[0], rgb[1], rgb[2])
 
                     # Map normalized position to HSV
                     hue = rand_hue
-                    saturation = curr_hsv[1]         # vibrancy
-                    value = curr_hsv[2]              # brightness
->>>>>>> a1113beb
+                    saturation = curr_hsv[1]  # vibrancy
+                    value = curr_hsv[2]  # brightness
 
                     # Convert HSV to RGB
                     splat_data["rgbs"][i] = colorsys.hsv_to_rgb(hue, saturation, value)
 
-<<<<<<< HEAD
-                # Check which centers are inside the selected rectangle
-                (x0, y0), (x1, y1) = message.screen_pos
-                print("x0 is {0}".format(x0))
-                mask = (
-                    (centers_proj[:, 0] >= x0)
-                    & (centers_proj[:, 0] <= x1)
-                    & (centers_proj[:, 1] >= y0)
-                    & (centers_proj[:, 1] <= y1)
-                    & camera_front_mask
-                )
-
-                # Update colors of select splats
-                r = rgb_button_handle.value[0] / 255.0
-                g = rgb_button_handle.value[1] / 255.0
-                b = rgb_button_handle.value[2] / 255.0
-                splat_data["rgbs"][mask] = np.array([r, g, b])  # Paint
-
-                # Update splat by remove and creating new scene with updated colors
                 gs_handle.remove()
-                gs_handle = server.scene.add_gaussian_splats(
+
+                new_gs_handle = server.scene.add_gaussian_splats(
                     "/0/gaussian_splats",
-=======
-                gs_handle.remove()
-
-                new_gs_handle = server.scene.add_gaussian_splats(
-                    f"/0/gaussian_splats",
->>>>>>> a1113beb
-                    centers=splat_data["centers"],
-                    rgbs=splat_data["rgbs"],
-                    opacities=splat_data["opacities"],
-                    covariances=splat_data["covariances"],
-                )
-<<<<<<< HEAD
-
-            @server.scene.on_pointer_callback_removed
-            def _():
-                paint_selection_button_handle.disabled = False
-
-        @server.scene.on_pointer_callback_removed
-        def _():
-            paint_selection_button_handle.disabled = False
-
-        brush_paint_button_handle = server.gui.add_button(
-            "Brush paint", icon=viser.Icon.PAINT, hint="Paint with a brush tool"
-        )
-
-        @brush_paint_button_handle.on_click
-        def _(_, gs_handle=gs_handle):
-            brush_paint_button_handle.disabled = True
-
-            @server.scene.on_pointer_event(event_type="brush")
-            def _(message: viser.ScenePointerEvent, gs_handle=gs_handle) -> None:
-                server.scene.remove_pointer_callback()
-                camera = message.client.camera
-
-                brush_size = 20
-                # Transform centers to camera space
-                R_camera_world = tf.SE3.from_rotation_and_translation(
-                    tf.SO3(camera.wxyz), camera.position
-                ).inverse()
-                centers_camera_frame = (
-                    R_camera_world.as_matrix()
-                    @ np.hstack(
-                        [
-                            splat_data["centers"],
-                            np.ones((splat_data["centers"].shape[0], 1)),
-                        ]
-                    ).T
-                ).T[:, :3]
-=======
-                gs_handle = new_gs_handle
-            
-            paint_grayscale_button_handle = server.gui.add_button("Paint scene grayscale", icon=viser.Icon.PAINT)
-            @paint_grayscale_button_handle.on_click
-            def _(_, gs_handle=gs_handle):
-                splat_data = copy.deepcopy(original_splat_data)
-
-                for i, rgb in enumerate(splat_data["rgbs"]):
-                    # convert current rgb values to HSV
-                    curr_hsv = colorsys.rgb_to_hsv(rgb[0], rgb[1], rgb[2])
-
-                    # Map normalized position to HSV
-                    hue = curr_hsv[0]
-                    saturation = 0         # vibrancy
-                    value = curr_hsv[2]              # brightness
->>>>>>> a1113beb
-
-                    # Convert HSV to RGB
-                    splat_data["rgbs"][i] = colorsys.hsv_to_rgb(hue, saturation, value)
-
-<<<<<<< HEAD
-                # Project the centers onto the image plane
-                fov, aspect = camera.fov, camera.aspect
-                centers_proj = centers_camera_frame[:, :2] / centers_camera_frame[
-                    :, 2
-                ].reshape(-1, 1)
-                centers_proj /= np.tan(fov / 2)
-                centers_proj[:, 0] /= aspect
-
-                # Normalize to [0, 1] range (origin at bottom-left)
-                centers_proj = (1 + centers_proj) / 2
-
-                # Convert brush size from pixels to normalized coordinates
-                # (approximate conversion - may need adjustment)
-                brush_size_norm = brush_size / 1000.0
-                print("Brush size: {0}".format(brush_size))
-                print("Brush size norm: {0}".format(brush_size_norm))
-                radius = brush_size_norm / 2.0
-=======
-                gs_handle.remove()
-
-                new_gs_handle = server.scene.add_gaussian_splats(
-                    f"/0/gaussian_splats",
                     centers=splat_data["centers"],
                     rgbs=splat_data["rgbs"],
                     opacities=splat_data["opacities"],
                     covariances=splat_data["covariances"],
                 )
                 gs_handle = new_gs_handle
->>>>>>> a1113beb
-
-            paint_bw_button_handle = server.gui.add_button("Paint scene black and white", icon=viser.Icon.PAINT)
-            @paint_bw_button_handle.on_click
+
+            paint_grayscale_button_handle = server.gui.add_button(
+                "Paint scene grayscale", icon=viser.Icon.PAINT
+            )
+
+            @paint_grayscale_button_handle.on_click
             def _(_, gs_handle=gs_handle):
                 splat_data = copy.deepcopy(original_splat_data)
+                splat_history.append(copy.deepcopy(splat_data))
 
                 for i, rgb in enumerate(splat_data["rgbs"]):
                     # convert current rgb values to HSV
                     curr_hsv = colorsys.rgb_to_hsv(rgb[0], rgb[1], rgb[2])
 
-<<<<<<< HEAD
-                # create bounding box around brush points
-                # x_values = [x for x, y in brush_points]
-                # y_values = [y for x, y in brush_points]
-
-                # x_min = min(x_values) - radius
-                # y_min = min(y_values) - radius
-                # x_max = max(x_values) + radius
-                # y_max = max(y_values) + radius
-
-                # print("x_min: {0}, x_max: {1}, y_min: {2}, y_max{3}".format(x_min, x_max, y_min, y_max))
-
-                # for brush_point in brush_points:
-                #     print("brush point here: {0}".format(brush_point))
-                #     bx, by = brush_point
-                #     # Calculate distance from each point to brush center
-                #     distances = np.sqrt(
-                #         (centers_proj[:, 0] - bx)**2 +
-                #         (centers_proj[:, 1] - by)**2
-                #     )
-                #     # Points within brush radius are affected
-                #     affected = distances <= brush_size_norm
-                #     affected_mask[in_front] = affected_mask[in_front] | affected
-                # print("\n")
-
-                # ONLY IN FRONT OF CAMERA
-                centers_h = np.hstack(
-                    [
-                        splat_data["centers"],
-                        np.ones((splat_data["centers"].shape[0], 1)),
-                    ]
-                )
-                # Transform centers to camera frame
-                centers_camera = (R_camera_world.as_matrix() @ centers_h.T).T[
-                    :, :3
-                ]  # (N, 3)
-
-                # Select only those with positive z (in front of the camera)
-                camera_front_mask = centers_camera[:, 2] > 0
-
-                # Create mask for points affected by the brush stroke
-                affected_mask = np.zeros(len(camera_front_mask), dtype=bool)
-
-                print("🤖camera_front size {0}".format(camera_front_mask.size))
-                print("🐊centers_proj[:, 0] size {0}".format(centers_proj[:, 0].size))
-
-                for brush_point in brush_points:
-                    print("brush point here: {0}".format(brush_point))
-                    bx, by = brush_point
-                    # Calculate distance from each point to brush center
-                    distances = np.sqrt(
-                        (centers_proj[:, 0] - bx) ** 2 + (centers_proj[:, 1] - by) ** 2
-                    )
-
-                    affected = distances <= brush_size_norm
-                    affected_mask[camera_front_mask] |= affected
-
-                # Compute the distance mask
-                # ported_mask = (
-                #     (centers_proj[:, 0] >= x_min) & (centers_proj[:, 0] <= x_max) &
-                #     (centers_proj[:, 1] >= y_min) & (centers_proj[:, 1] <= y_max) &
-                #     affected_mask &
-                #     camera_front_mask
-                # )
-
-                # Update colors of affected splats using current color
-                splat_data["rgbs"][affected_mask] = np.array([1, 0.0, 1])  # Paint
-=======
                     # Map normalized position to HSV
                     hue = curr_hsv[0]
-                    saturation = 0         # vibrancy
-                    value = 0.0 if (curr_hsv[2] < 0.5) else 1.0              # brightness
+                    saturation = 0  # vibrancy
+                    value = curr_hsv[2]  # brightness
 
                     # Convert HSV to RGB
                     splat_data["rgbs"][i] = colorsys.hsv_to_rgb(hue, saturation, value)
->>>>>>> a1113beb
 
                 gs_handle.remove()
-<<<<<<< HEAD
-                gs_handle = server.scene.add_gaussian_splats(
+
+                new_gs_handle = server.scene.add_gaussian_splats(
                     "/0/gaussian_splats",
-=======
-
-                new_gs_handle = server.scene.add_gaussian_splats(
-                    f"/0/gaussian_splats",
->>>>>>> a1113beb
                     centers=splat_data["centers"],
                     rgbs=splat_data["rgbs"],
                     opacities=splat_data["opacities"],
@@ -844,18 +702,55 @@
                 )
                 gs_handle = new_gs_handle
 
-        
-        with tab_group.add_tab("Paint image"): 
+            paint_bw_button_handle = server.gui.add_button(
+                "Paint scene black and white", icon=viser.Icon.PAINT
+            )
+
+            @paint_bw_button_handle.on_click
+            def _(_, gs_handle=gs_handle):
+                splat_data = copy.deepcopy(original_splat_data)
+                splat_history.append(copy.deepcopy(splat_data))
+
+                for i, rgb in enumerate(splat_data["rgbs"]):
+                    # convert current rgb values to HSV
+                    curr_hsv = colorsys.rgb_to_hsv(rgb[0], rgb[1], rgb[2])
+
+                    # Map normalized position to HSV
+                    hue = curr_hsv[0]
+                    saturation = 0  # vibrancy
+                    value = 0.0 if (curr_hsv[2] < 0.5) else 1.0  # brightness
+
+                    # Convert HSV to RGB
+                    splat_data["rgbs"][i] = colorsys.hsv_to_rgb(hue, saturation, value)
+
+                gs_handle.remove()
+
+                new_gs_handle = server.scene.add_gaussian_splats(
+                    "/0/gaussian_splats",
+                    centers=splat_data["centers"],
+                    rgbs=splat_data["rgbs"],
+                    opacities=splat_data["opacities"],
+                    covariances=splat_data["covariances"],
+                )
+                gs_handle = new_gs_handle
+
+        with tab_group.add_tab("Paint image"):
             global uploaded_image_array
             global uploaded_image_handle
             # Global/shared variables
             uploaded_image_array = None
             uploaded_image_handle = None  # Keep track of the image handle
 
-            depth_slider_handle = server.gui.add_slider("Max paint depth", 0.0, 10.0, 0.05, 3.0)
-            opacity_slider_handle = server.gui.add_slider("Opacity threshold", 0.0, 1.0, 0.1, 0.8)
-
-            upload_button = server.gui.add_upload_button("Upload Image", hint="Upload a JPG or PNG file")
+            depth_slider_handle = server.gui.add_slider(
+                "Max paint depth", 0.0, 10.0, 0.05, 3.0
+            )
+            opacity_slider_handle = server.gui.add_slider(
+                "Opacity threshold", 0.0, 1.0, 0.1, 0.8
+            )
+
+            upload_button = server.gui.add_upload_button(
+                "Upload Image", hint="Upload a JPG or PNG file"
+            )
 
             @upload_button.on_upload
             def _(event: viser.GuiEvent) -> None:
@@ -864,13 +759,13 @@
                 uploaded_file = upload_button.value
                 file_name = uploaded_file.name
 
-                if file_name.lower().endswith(('.jpg', '.jpeg', '.png')):
-                    with open(file_name, 'wb') as f:
+                if file_name.lower().endswith((".jpg", ".jpeg", ".png")):
+                    with open(file_name, "wb") as f:
                         f.write(uploaded_file.content)
                     print(f"File '{file_name}' uploaded and saved successfully.")
 
                     # Load and store the image as NumPy array (shape H x W x 3)
-                    image = Image.open(file_name).convert('RGB')
+                    image = Image.open(file_name).convert("RGB")
                     uploaded_image_array = np.array(image)
                     print(f"Image loaded with shape: {uploaded_image_array.shape}")
 
@@ -884,12 +779,15 @@
                         image=uploaded_image_array,
                         label="Uploaded Image",
                         format="jpeg",
-                        jpeg_quality=90
+                        jpeg_quality=90,
                     )
                 else:
                     print("Invalid file type. Please upload a JPG or PNG file.")
 
-            image_selection = server.gui.add_button("Image Selection", icon=viser.Icon.PAINT)
+            image_selection = server.gui.add_button(
+                "Image Selection", icon=viser.Icon.PAINT
+            )
+
             @image_selection.on_click
             def _(_, gs_handle=gs_handle):
                 image_selection.disabled = True
@@ -898,11 +796,13 @@
                 def _(message: viser.ScenePointerEvent, gs_handle=gs_handle) -> None:
                     server.scene.remove_pointer_callback()
 
+                    splat_history.append(copy.deepcopy(splat_data))
+
                     if uploaded_image_array is None:
                         print("No image uploaded yet.")
-                        
+
                         return
-                    
+
                     # max range for slider
                     depth_range = depth_slider_handle.value
 
@@ -916,32 +816,53 @@
                     ).inverse()
                     centers_camera_frame = (
                         R_camera_world.as_matrix()
-                        @ np.hstack([splat_data["centers"], np.ones((splat_data["centers"].shape[0], 1))]).T
+                        @ np.hstack(
+                            [
+                                splat_data["centers"],
+                                np.ones((splat_data["centers"].shape[0], 1)),
+                            ]
+                        ).T
                     ).T[:, :3]
 
                     fov, aspect = camera.fov, camera.aspect
-                    centers_proj = centers_camera_frame[:, :2] / centers_camera_frame[:, 2].reshape(-1, 1)
+                    centers_proj = centers_camera_frame[:, :2] / centers_camera_frame[
+                        :, 2
+                    ].reshape(-1, 1)
                     centers_proj /= np.tan(fov / 2)
                     centers_proj[:, 0] /= aspect
 
                     centers_proj = (1 + centers_proj) / 2
 
                     (x0, y0), (x1, y1) = message.screen_pos
-                    first_hit_depth = min(center for index, center in enumerate(centers_camera_frame[:, 2]) if ((splat_data["opacities"][index] >= opacity_threshold) and (center > 0)))
-
-                    camera_front_mask = (centers_camera_frame[:, 2] > 0) & (centers_camera_frame[:, 2] <= (first_hit_depth + depth_range))
+                    first_hit_depth = min(
+                        center
+                        for index, center in enumerate(centers_camera_frame[:, 2])
+                        if (
+                            (splat_data["opacities"][index] >= opacity_threshold)
+                            and (center > 0)
+                        )
+                    )
+
+                    camera_front_mask = (centers_camera_frame[:, 2] > 0) & (
+                        centers_camera_frame[:, 2] <= (first_hit_depth + depth_range)
+                    )
                     mask = (
-                        (centers_proj[:, 0] >= x0) & (centers_proj[:, 0] <= x1) &
-                        (centers_proj[:, 1] >= y0) & (centers_proj[:, 1] <= y1) & 
-                        camera_front_mask & (splat_data["opacities"][:, 0] >= opacity_threshold)
-                    )   
+                        (centers_proj[:, 0] >= x0)
+                        & (centers_proj[:, 0] <= x1)
+                        & (centers_proj[:, 1] >= y0)
+                        & (centers_proj[:, 1] <= y1)
+                        & camera_front_mask
+                        & (splat_data["opacities"][:, 0] >= opacity_threshold)
+                    )
                     # mask = (
                     #     (centers_proj[:, 0] >= x0) & (centers_proj[:, 0] <= x1) &
                     #     (centers_proj[:, 1] >= y0) & (centers_proj[:, 1] <= y1)
                     # )
 
                     # Normalize within the selection rectangle
-                    sel_u = (centers_proj[:, 0] - x0) / (x1 - x0 + 1e-8)  # avoid divide by zero
+                    sel_u = (centers_proj[:, 0] - x0) / (
+                        x1 - x0 + 1e-8
+                    )  # avoid divide by zero
                     sel_v = (centers_proj[:, 1] - y0) / (y1 - y0 + 1e-8)
 
                     sel_u = np.clip(sel_u, 0, 1)
@@ -964,13 +885,6 @@
                 @server.scene.on_pointer_callback_removed
                 def _():
                     image_selection.disabled = False
-
-<<<<<<< HEAD
-            @server.scene.on_pointer_callback_removed
-            def _():
-                brush_paint_button_handle.disabled = False
-=======
->>>>>>> a1113beb
 
         undo_button_handle = server.gui.add_button(
             "Undo", icon=viser.Icon.ARROW_UP_LEFT
